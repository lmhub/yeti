# Django settings for yeti project.

import os
import sys
import django

sys.path.insert(0, os.path.dirname(__file__))

# calculated paths for django and the site
# used as starting points for various other paths
DJANGO_ROOT = os.path.dirname(os.path.realpath(django.__file__))
SITE_ROOT   = os.path.dirname(os.path.realpath(__file__))

DEBUG = True
TEMPLATE_DEBUG = DEBUG
APPEND_SLASH = True
TEMP_DIR = os.path.join(SITE_ROOT, "tmp")


### YETI Specific Configs ###
CERT_EXPORT_LOCATION = '/data/yeti/yeti/client_certs/all_certs.cer'#The file Apache uses to validate users

ADMINS = (
    # ('Your Name', 'your_email@example.com'),
)

MANAGERS = ADMINS




# REMOVE COMMENTS
#DATABASES = {
#    'default': {
#        'ENGINE':   'django.db.backends.mysql',  # Add 'postgresql_psycopg2', 'mysql', 'sqlite3' or 'oracle'.
#        'NAME':     'yeti',                      # Or path to database file if using sqlite3.
#        'USER':     'yeti_user',
#        'PASSWORD': 'yeti_password',
#        'HOST':     'localhost',                 # Empty for localhost through domain sockets or '127.0.0.1' for localhost through TCP.
#        'PORT':     '3306',                      # Set to empty string for default.
#    }
#}

DATABASES = {
    'default': {
        'ENGINE':   'django.db.backends.mysql', # Add 'postgresql_psycopg2', 'mysql', 'sqlite3' or 'oracle'.
        'NAME':     'yeti_db',                      # Or path to database file if using sqlite3.
        # The following settings are not used with sqlite3:
        'USER': 'yeti',
        'PASSWORD': 'DevPw!123',
        'HOST': '',                      # Empty for localhost through domain sockets or '127.0.0.1' for localhost through TCP.
        'PORT': '',                      # Set to empty string for default.
    }
}


# Hosts/domain names that are valid for this site; required if DEBUG is False
# See https://docs.djangoproject.com/en/1.5/ref/settings/#allowed-hosts
ALLOWED_HOSTS = []

# Local time zone for this installation. Choices can be found here:
# http://en.wikipedia.org/wiki/List_of_tz_zones_by_name
# although not all choices may be available on all operating systems.
# In a Windows environment this must be set to your system time zone.
TIME_ZONE = 'America/New_York'

# Language code for this installation. All choices can be found here:
# http://www.i18nguy.com/unicode/language-identifiers.html
LANGUAGE_CODE = 'en-us'

SITE_ID = 1

# If you set this to False, Django will make some optimizations so as not
# to load the internationalization machinery.
USE_I18N = True

# If you set this to False, Django will not format dates, numbers and
# calendars according to the current locale.
USE_L10N = True

# If you set this to False, Django will not use timezone-aware datetimes.
USE_TZ = True

# Absolute filesystem path to the directory that will hold user-uploaded files.
# Example: "/var/www/example.com/media/"
MEDIA_ROOT = os.path.join(SITE_ROOT, 'extras/media')

# URL that handles the media served from MEDIA_ROOT. Make sure to use a
# trailing slash.
# Examples: "http://example.com/media/", "http://media.example.com/"
MEDIA_URL = '/'

# Absolute path to the directory static files should be collected to.
# Don't put anything in this directory yourself; store your static files
# in apps' "static/" subdirectories and in STATICFILES_DIRS.
# Example: "/var/www/example.com/static/"
STATIC_ROOT = os.path.join(SITE_ROOT, 'extras/static')

# URL prefix for static files.
# Example: "http://example.com/static/", "http://static.example.com/"
STATIC_URL = '/yeti/static/'

# Additional locations of static files
STATICFILES_DIRS = (
    # Put strings here, like "/home/html/static" or "C:/www/django/static".
    # Always use forward slashes, even on Windows.
    # Don't forget to use absolute paths, not relative paths.
)

# List of finder classes that know how to find static files in
# various locations.
STATICFILES_FINDERS = (
    'django.contrib.staticfiles.finders.FileSystemFinder',
    'django.contrib.staticfiles.finders.AppDirectoriesFinder',
#    'django.contrib.staticfiles.finders.DefaultStorageFinder',
)

# Make this unique, and don't share it with anybody.
SECRET_KEY = 'gjk*d)_-o2v5zr7!zr)^h2$1%fs&jp^q!_gnv8&x)d-*!87u0^'

# List of callables that know how to import templates from various sources.
TEMPLATE_LOADERS = (
    'django.template.loaders.filesystem.Loader',
    'django.template.loaders.app_directories.Loader',
#     'django.template.loaders.eggs.Loader',
)

MIDDLEWARE_CLASSES = (
    'django.middleware.common.CommonMiddleware',
    'django.contrib.sessions.middleware.SessionMiddleware',
    'django.middleware.csrf.CsrfViewMiddleware',
    'django.contrib.messages.middleware.MessageMiddleware',
    'django.contrib.auth.middleware.AuthenticationMiddleware',
    #'django.contrib.auth.middleware.RemoteUserMiddleware',
    # Uncomment the next line for simple clickjacking protection:
    # 'django.middleware.clickjacking.XFrameOptionsMiddleware',
)

#AUTHENTICATION_BACKENDS = (
#    'django.contrib.auth.backends.RemoteUserBackend',
#)


ROOT_URLCONF = 'yeti.urls'

# Python dotted path to the WSGI application used by Django's runserver.
WSGI_APPLICATION = 'yeti.wsgi.application'

TEMPLATE_DIRS = (
    # Put strings here, like "/home/html/django_templates" or "C:/www/django/templates".
    # Always use forward slashes, even on Windows.
    # Don't forget to use absolute paths, not relative paths.
)

INSTALLED_APPS = (
    'django.contrib.auth',
    'django.contrib.contenttypes',
    'django.contrib.sessions',
    'django.contrib.sites',
    'django.contrib.messages',
    'django.contrib.staticfiles',
    # Uncomment the next line to enable the admin:
    'django.contrib.admin',
    # Uncomment the next line to enable admin documentation:
    'django.contrib.admindocs',
    'yeti',
    'taxii_services',
)

# A sample logging configuration. The only tangible logging
# performed by this configuration is to send an email to
# the site admins on every HTTP 500 error when DEBUG=False.
# See http://docs.djangoproject.com/en/dev/topics/logging for
# more details on how to customize your logging configuration.
LOG_LEVEL = "INFO"

LOG_DIRECTORY = os.path.join(SITE_ROOT, "log")

LOGGING = {
    'version': 1,
    'disable_existing_loggers': False,
    'formatters': {
        'verbose': {
<<<<<<< HEAD
            'format': '%(levelname)s %(asctime)s %(module)s %(process)d %(thread)d %(message)s'
        },
        'normal': {
            'format': '%(levelname)s %(message)s'
=======
	    'format': '%(levelname)s %(asctime)s %(module)s %(process)d %(thread)d %(message)s'
>>>>>>> 7e99e471
        },
    },
    'filters': {
        'require_debug_false': {
            '()': 'django.utils.log.RequireDebugFalse'
        }
    },
    'handlers': {
        'mail_admins': {
            'level': 'ERROR',
            'filters': ['require_debug_false'],
            'class': 'django.utils.log.AdminEmailHandler'
        },
        'normal': {
            'level': LOG_LEVEL,
            'class': 'logging.FileHandler',
            'formatter': 'verbose',
			#TODO: I'm not sure where this goes
            'filename': '/var/log/yeti.log',#os.path.join(LOG_DIRECTORY, 'yeti.log'),
        },
        
    },
    'loggers': {
        'django.request': {
            'handlers': ['mail_admins'],
            'level': 'ERROR',
            'propagate': True,
        },
    }
}<|MERGE_RESOLUTION|>--- conflicted
+++ resolved
@@ -181,14 +181,10 @@
     'disable_existing_loggers': False,
     'formatters': {
         'verbose': {
-<<<<<<< HEAD
             'format': '%(levelname)s %(asctime)s %(module)s %(process)d %(thread)d %(message)s'
         },
         'normal': {
             'format': '%(levelname)s %(message)s'
-=======
-	    'format': '%(levelname)s %(asctime)s %(module)s %(process)d %(thread)d %(message)s'
->>>>>>> 7e99e471
         },
     },
     'filters': {
