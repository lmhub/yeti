# Copyright (C) 2013 - The MITRE Corporation
# For license information, see the LICENSE.txt file

import logging
from django.http import HttpResponse
import libtaxii as t
import libtaxii.messages as tm


# A set of headers that are utilized by TAXII. These are formatted as Django's
# HttpRequest.META keys: https://docs.djangoproject.com/en/dev/ref/request-response/#django.http.HttpRequest.REQUEST
DJANGO_HTTP_HEADER_CONTENT_TYPE         = 'CONTENT_TYPE'
DJANGO_HTTP_HEADER_ACCEPT               = 'HTTP_ACCEPT'
DJANGO_HTTP_HEADER_X_TAXII_CONTENT_TYPE = 'HTTP_X_TAXII_CONTENT_TYPE'
DJANGO_HTTP_HEADER_X_TAXII_PROTOCOL     = 'HTTP_X_TAXII_PROTOCOL'
DJANGO_HTTP_HEADER_X_TAXII_ACCEPT       = 'HTTP_X_TAXII_ACCEPT'
DJANGO_HTTP_HEADER_X_TAXII_SERVICES     = 'HTTP_X_TAXII_SERVICES'

# A list of request headers that are required by TAXII
DICT_REQUIRED_TAXII_HTTP_HEADERS = (DJANGO_HTTP_HEADER_CONTENT_TYPE, 
                                    DJANGO_HTTP_HEADER_X_TAXII_CONTENT_TYPE,
                                    DJANGO_HTTP_HEADER_X_TAXII_PROTOCOL)

#For each TAXII Header that may appear in a request, a list of the values this application supports
DICT_TAXII_HTTP_HEADER_VALUES = {DJANGO_HTTP_HEADER_ACCEPT: ['application/xml'],
                                 DJANGO_HTTP_HEADER_CONTENT_TYPE: ['application/xml'],
                                 DJANGO_HTTP_HEADER_X_TAXII_CONTENT_TYPE: [t.VID_TAXII_XML_10],
                                 DJANGO_HTTP_HEADER_X_TAXII_PROTOCOL: [t.VID_TAXII_HTTPS_10, t.VID_TAXII_HTTP_10]}

# A set of headers that are utilized by TAXII. These are formatted using HTTP header conventions
HTTP_HEADER_CONTENT_TYPE            = 'Content-Type'
HTTP_HEADER_ACCEPT                  = 'Accept'
HTTP_HEADER_X_TAXII_CONTENT_TYPE    = 'X-TAXII-Content-Type'
HTTP_HEADER_X_TAXII_PROTOCOL        = 'X-TAXII-Protocol'
HTTP_HEADER_X_TAXII_ACCEPT          = 'X-TAXII-Accept'
HTTP_HEADER_X_TAXII_SERVICES        = 'X-TAXII-Services'

# Dictionary for mapping Django's HttpRequest.META headers to actual HTTP headers
DICT_REVERSE_DJANGO_NORMALIZATION = {DJANGO_HTTP_HEADER_CONTENT_TYPE: HTTP_HEADER_CONTENT_TYPE,
                                     DJANGO_HTTP_HEADER_X_TAXII_CONTENT_TYPE: HTTP_HEADER_X_TAXII_CONTENT_TYPE,
                                     DJANGO_HTTP_HEADER_X_TAXII_PROTOCOL: HTTP_HEADER_X_TAXII_PROTOCOL,
                                     DJANGO_HTTP_HEADER_ACCEPT: HTTP_HEADER_ACCEPT}

# HTTP status codes
HTTP_STATUS_OK = 200

def create_taxii_response(message, status_code=HTTP_STATUS_OK, use_https=True):
    '''Creates a TAXII HTTP Response for a given message and status code'''
    resp = HttpResponse()
    resp.content = message.to_xml()
    set_taxii_headers_response(resp, use_https)
    resp.status_code = status_code
    return resp

def set_taxii_headers_response(response, use_https):
    '''Sets the TAXII HTTP Headers for a given HTTP response'''
    response[HTTP_HEADER_CONTENT_TYPE] = 'application/xml'
    response[HTTP_HEADER_X_TAXII_CONTENT_TYPE] = t.VID_TAXII_XML_10
    protocol = t.VID_TAXII_HTTPS_10 if use_https else t.VID_TAXII_HTTP_10
    response[HTTP_HEADER_X_TAXII_PROTOCOL] = protocol
    return response

def validate_taxii_headers(request, request_message_id):
    '''
    Validates TAXII headers. It returns a response containing a TAXII
    status message if the headers were not valid. It returns None if 
    the headers are valid.
    '''
    # Make sure the required headers are present
    missing_required_headers = set(DICT_REQUIRED_TAXII_HTTP_HEADERS).difference(set(request.META))
    if missing_required_headers:
        msg = "Required headers not present: [%s]" % (', '.join([DICT_REVERSE_DJANGO_NORMALIZATION[x] for x in missing_required_headers])) 
        m = tm.StatusMessage(tm.generate_message_id(), 
                             request_message_id, 
                             status_type=tm.ST_FAILURE, 
                             message=msg)
        return create_taxii_response(m, use_https=request.is_secure())

    #For headers that exist, make sure the values are supported
    for header in DICT_TAXII_HTTP_HEADER_VALUES:
        if header not in request.META:
            continue

        header_value = request.META[header]
        supported_values = DICT_TAXII_HTTP_HEADER_VALUES[header]
        
        if header_value not in supported_values:
            msg = 'The value of %s is not supported. The value was %s. Supported values are %s' % (DICT_REVERSE_DJANGO_NORMALIZATION[header], 
                                                                                                   header_value, 
                                                                                                   supported_values)
            
            m = tm.StatusMessage(tm.generate_message_id(),
                                 request_message_id,
                                 status_type=tm.ST_FAILURE,
                                 message=msg)
            return create_taxii_response(m, use_https=request.is_secure())
    
    #Check to make sure the specified protocol matches the protocol used
    if request.META[DJANGO_HTTP_HEADER_X_TAXII_PROTOCOL] == t.VID_TAXII_HTTPS_10:
        header_proto = 'HTTPS'
    elif request.META[DJANGO_HTTP_HEADER_X_TAXII_PROTOCOL] == t.VID_TAXII_HTTP_10:
        header_proto = 'HTTP'
    else:
        header_proto = 'unknown'
    
    actual_proto = 'HTTPS' if request.is_secure() else 'HTTP'
    
    if header_proto != actual_proto:
        msg = 'Protocol value incorrect. You specified %s and used %s' % (header_proto, actual_proto)
            
        m = tm.StatusMessage(tm.generate_message_id(),
                             request_message_id,
                             status_type=tm.ST_FAILURE,
                             message=msg)
        return create_taxii_response(m, use_https=request.is_secure())
    
    # At this point, the header values are known to be good.
    return None

def validate_taxii_request(request):
    '''Validates the broader request parameters and request type for a TAXII exchange'''
    logger = logging.getLogger("taxii_services.utils.handlers.validate_taxii_request")
    logger.debug('attempting to validate request')
    
    if request.method != 'POST':
        logger.info('request was not POST - returning error')
        m = tm.StatusMessage(tm.generate_message_id(), '0', status_type=tm.ST_FAILURE, message='Request must be POST')
        return create_taxii_response(m, use_https=request.is_secure())
    
    header_validation_resp = validate_taxii_headers(request, '0') # TODO: What to use for request message id?
    if header_validation_resp: # If response is not None an validation of the TAXII headers failed
        return header_validation_resp
    
    if len(request.body) == 0:
        m = tm.StatusMessage(tm.generate_message_id(), '0', status_type=tm.ST_FAILURE, message='No POST data')
<<<<<<< HEAD
        logger.debug('request had a body length of 0 - returning error')
        return create_taxii_response(m)
=======
        logger.info('Request from ip: %s had a body length of 0. Returning error.', source_ip)
        return create_taxii_response(m, use_https=request.is_secure())
>>>>>>> e19259a3
    
    return None



def get_source_ip(request):
    '''Given a request object, returns the source IP used to make the request.'''
    if request is None: 
        return None
    
    x_header = request.META.get('HTTP_X_FORWARDED_FOR')
    ip = x_header.split(',')[0] if x_header else request.META.get('REMOTE_ADDR')
    
    return ip

<|MERGE_RESOLUTION|>--- conflicted
+++ resolved
@@ -1,157 +1,152 @@
-# Copyright (C) 2013 - The MITRE Corporation
-# For license information, see the LICENSE.txt file
-
-import logging
-from django.http import HttpResponse
-import libtaxii as t
-import libtaxii.messages as tm
-
-
-# A set of headers that are utilized by TAXII. These are formatted as Django's
-# HttpRequest.META keys: https://docs.djangoproject.com/en/dev/ref/request-response/#django.http.HttpRequest.REQUEST
-DJANGO_HTTP_HEADER_CONTENT_TYPE         = 'CONTENT_TYPE'
-DJANGO_HTTP_HEADER_ACCEPT               = 'HTTP_ACCEPT'
-DJANGO_HTTP_HEADER_X_TAXII_CONTENT_TYPE = 'HTTP_X_TAXII_CONTENT_TYPE'
-DJANGO_HTTP_HEADER_X_TAXII_PROTOCOL     = 'HTTP_X_TAXII_PROTOCOL'
-DJANGO_HTTP_HEADER_X_TAXII_ACCEPT       = 'HTTP_X_TAXII_ACCEPT'
-DJANGO_HTTP_HEADER_X_TAXII_SERVICES     = 'HTTP_X_TAXII_SERVICES'
-
-# A list of request headers that are required by TAXII
-DICT_REQUIRED_TAXII_HTTP_HEADERS = (DJANGO_HTTP_HEADER_CONTENT_TYPE, 
-                                    DJANGO_HTTP_HEADER_X_TAXII_CONTENT_TYPE,
-                                    DJANGO_HTTP_HEADER_X_TAXII_PROTOCOL)
-
-#For each TAXII Header that may appear in a request, a list of the values this application supports
-DICT_TAXII_HTTP_HEADER_VALUES = {DJANGO_HTTP_HEADER_ACCEPT: ['application/xml'],
-                                 DJANGO_HTTP_HEADER_CONTENT_TYPE: ['application/xml'],
-                                 DJANGO_HTTP_HEADER_X_TAXII_CONTENT_TYPE: [t.VID_TAXII_XML_10],
-                                 DJANGO_HTTP_HEADER_X_TAXII_PROTOCOL: [t.VID_TAXII_HTTPS_10, t.VID_TAXII_HTTP_10]}
-
-# A set of headers that are utilized by TAXII. These are formatted using HTTP header conventions
-HTTP_HEADER_CONTENT_TYPE            = 'Content-Type'
-HTTP_HEADER_ACCEPT                  = 'Accept'
-HTTP_HEADER_X_TAXII_CONTENT_TYPE    = 'X-TAXII-Content-Type'
-HTTP_HEADER_X_TAXII_PROTOCOL        = 'X-TAXII-Protocol'
-HTTP_HEADER_X_TAXII_ACCEPT          = 'X-TAXII-Accept'
-HTTP_HEADER_X_TAXII_SERVICES        = 'X-TAXII-Services'
-
-# Dictionary for mapping Django's HttpRequest.META headers to actual HTTP headers
-DICT_REVERSE_DJANGO_NORMALIZATION = {DJANGO_HTTP_HEADER_CONTENT_TYPE: HTTP_HEADER_CONTENT_TYPE,
-                                     DJANGO_HTTP_HEADER_X_TAXII_CONTENT_TYPE: HTTP_HEADER_X_TAXII_CONTENT_TYPE,
-                                     DJANGO_HTTP_HEADER_X_TAXII_PROTOCOL: HTTP_HEADER_X_TAXII_PROTOCOL,
-                                     DJANGO_HTTP_HEADER_ACCEPT: HTTP_HEADER_ACCEPT}
-
-# HTTP status codes
-HTTP_STATUS_OK = 200
-
-def create_taxii_response(message, status_code=HTTP_STATUS_OK, use_https=True):
-    '''Creates a TAXII HTTP Response for a given message and status code'''
-    resp = HttpResponse()
-    resp.content = message.to_xml()
-    set_taxii_headers_response(resp, use_https)
-    resp.status_code = status_code
-    return resp
-
-def set_taxii_headers_response(response, use_https):
-    '''Sets the TAXII HTTP Headers for a given HTTP response'''
-    response[HTTP_HEADER_CONTENT_TYPE] = 'application/xml'
-    response[HTTP_HEADER_X_TAXII_CONTENT_TYPE] = t.VID_TAXII_XML_10
-    protocol = t.VID_TAXII_HTTPS_10 if use_https else t.VID_TAXII_HTTP_10
-    response[HTTP_HEADER_X_TAXII_PROTOCOL] = protocol
-    return response
-
-def validate_taxii_headers(request, request_message_id):
-    '''
-    Validates TAXII headers. It returns a response containing a TAXII
-    status message if the headers were not valid. It returns None if 
-    the headers are valid.
-    '''
-    # Make sure the required headers are present
-    missing_required_headers = set(DICT_REQUIRED_TAXII_HTTP_HEADERS).difference(set(request.META))
-    if missing_required_headers:
-        msg = "Required headers not present: [%s]" % (', '.join([DICT_REVERSE_DJANGO_NORMALIZATION[x] for x in missing_required_headers])) 
-        m = tm.StatusMessage(tm.generate_message_id(), 
-                             request_message_id, 
-                             status_type=tm.ST_FAILURE, 
-                             message=msg)
-        return create_taxii_response(m, use_https=request.is_secure())
-
-    #For headers that exist, make sure the values are supported
-    for header in DICT_TAXII_HTTP_HEADER_VALUES:
-        if header not in request.META:
-            continue
-
-        header_value = request.META[header]
-        supported_values = DICT_TAXII_HTTP_HEADER_VALUES[header]
-        
-        if header_value not in supported_values:
-            msg = 'The value of %s is not supported. The value was %s. Supported values are %s' % (DICT_REVERSE_DJANGO_NORMALIZATION[header], 
-                                                                                                   header_value, 
-                                                                                                   supported_values)
-            
-            m = tm.StatusMessage(tm.generate_message_id(),
-                                 request_message_id,
-                                 status_type=tm.ST_FAILURE,
-                                 message=msg)
-            return create_taxii_response(m, use_https=request.is_secure())
-    
-    #Check to make sure the specified protocol matches the protocol used
-    if request.META[DJANGO_HTTP_HEADER_X_TAXII_PROTOCOL] == t.VID_TAXII_HTTPS_10:
-        header_proto = 'HTTPS'
-    elif request.META[DJANGO_HTTP_HEADER_X_TAXII_PROTOCOL] == t.VID_TAXII_HTTP_10:
-        header_proto = 'HTTP'
-    else:
-        header_proto = 'unknown'
-    
-    actual_proto = 'HTTPS' if request.is_secure() else 'HTTP'
-    
-    if header_proto != actual_proto:
-        msg = 'Protocol value incorrect. You specified %s and used %s' % (header_proto, actual_proto)
-            
-        m = tm.StatusMessage(tm.generate_message_id(),
-                             request_message_id,
-                             status_type=tm.ST_FAILURE,
-                             message=msg)
-        return create_taxii_response(m, use_https=request.is_secure())
-    
-    # At this point, the header values are known to be good.
-    return None
-
-def validate_taxii_request(request):
-    '''Validates the broader request parameters and request type for a TAXII exchange'''
-    logger = logging.getLogger("taxii_services.utils.handlers.validate_taxii_request")
-    logger.debug('attempting to validate request')
-    
-    if request.method != 'POST':
-        logger.info('request was not POST - returning error')
-        m = tm.StatusMessage(tm.generate_message_id(), '0', status_type=tm.ST_FAILURE, message='Request must be POST')
-        return create_taxii_response(m, use_https=request.is_secure())
-    
-    header_validation_resp = validate_taxii_headers(request, '0') # TODO: What to use for request message id?
-    if header_validation_resp: # If response is not None an validation of the TAXII headers failed
-        return header_validation_resp
-    
-    if len(request.body) == 0:
-        m = tm.StatusMessage(tm.generate_message_id(), '0', status_type=tm.ST_FAILURE, message='No POST data')
-<<<<<<< HEAD
-        logger.debug('request had a body length of 0 - returning error')
-        return create_taxii_response(m)
-=======
-        logger.info('Request from ip: %s had a body length of 0. Returning error.', source_ip)
-        return create_taxii_response(m, use_https=request.is_secure())
->>>>>>> e19259a3
-    
-    return None
-
-
-
-def get_source_ip(request):
-    '''Given a request object, returns the source IP used to make the request.'''
-    if request is None: 
-        return None
-    
-    x_header = request.META.get('HTTP_X_FORWARDED_FOR')
-    ip = x_header.split(',')[0] if x_header else request.META.get('REMOTE_ADDR')
-    
-    return ip
-
+# Copyright (C) 2013 - The MITRE Corporation
+# For license information, see the LICENSE.txt file
+
+import logging
+from django.http import HttpResponse
+import libtaxii as t
+import libtaxii.messages as tm
+
+
+# A set of headers that are utilized by TAXII. These are formatted as Django's
+# HttpRequest.META keys: https://docs.djangoproject.com/en/dev/ref/request-response/#django.http.HttpRequest.REQUEST
+DJANGO_HTTP_HEADER_CONTENT_TYPE         = 'CONTENT_TYPE'
+DJANGO_HTTP_HEADER_ACCEPT               = 'HTTP_ACCEPT'
+DJANGO_HTTP_HEADER_X_TAXII_CONTENT_TYPE = 'HTTP_X_TAXII_CONTENT_TYPE'
+DJANGO_HTTP_HEADER_X_TAXII_PROTOCOL     = 'HTTP_X_TAXII_PROTOCOL'
+DJANGO_HTTP_HEADER_X_TAXII_ACCEPT       = 'HTTP_X_TAXII_ACCEPT'
+DJANGO_HTTP_HEADER_X_TAXII_SERVICES     = 'HTTP_X_TAXII_SERVICES'
+
+# A list of request headers that are required by TAXII
+DICT_REQUIRED_TAXII_HTTP_HEADERS = (DJANGO_HTTP_HEADER_CONTENT_TYPE, 
+                                    DJANGO_HTTP_HEADER_X_TAXII_CONTENT_TYPE,
+                                    DJANGO_HTTP_HEADER_X_TAXII_PROTOCOL)
+
+#For each TAXII Header that may appear in a request, a list of the values this application supports
+DICT_TAXII_HTTP_HEADER_VALUES = {DJANGO_HTTP_HEADER_ACCEPT: ['application/xml'],
+                                 DJANGO_HTTP_HEADER_CONTENT_TYPE: ['application/xml'],
+                                 DJANGO_HTTP_HEADER_X_TAXII_CONTENT_TYPE: [t.VID_TAXII_XML_10],
+                                 DJANGO_HTTP_HEADER_X_TAXII_PROTOCOL: [t.VID_TAXII_HTTPS_10, t.VID_TAXII_HTTP_10]}
+
+# A set of headers that are utilized by TAXII. These are formatted using HTTP header conventions
+HTTP_HEADER_CONTENT_TYPE            = 'Content-Type'
+HTTP_HEADER_ACCEPT                  = 'Accept'
+HTTP_HEADER_X_TAXII_CONTENT_TYPE    = 'X-TAXII-Content-Type'
+HTTP_HEADER_X_TAXII_PROTOCOL        = 'X-TAXII-Protocol'
+HTTP_HEADER_X_TAXII_ACCEPT          = 'X-TAXII-Accept'
+HTTP_HEADER_X_TAXII_SERVICES        = 'X-TAXII-Services'
+
+# Dictionary for mapping Django's HttpRequest.META headers to actual HTTP headers
+DICT_REVERSE_DJANGO_NORMALIZATION = {DJANGO_HTTP_HEADER_CONTENT_TYPE: HTTP_HEADER_CONTENT_TYPE,
+                                     DJANGO_HTTP_HEADER_X_TAXII_CONTENT_TYPE: HTTP_HEADER_X_TAXII_CONTENT_TYPE,
+                                     DJANGO_HTTP_HEADER_X_TAXII_PROTOCOL: HTTP_HEADER_X_TAXII_PROTOCOL,
+                                     DJANGO_HTTP_HEADER_ACCEPT: HTTP_HEADER_ACCEPT}
+
+# HTTP status codes
+HTTP_STATUS_OK = 200
+
+def create_taxii_response(message, status_code=HTTP_STATUS_OK, use_https=True):
+    '''Creates a TAXII HTTP Response for a given message and status code'''
+    resp = HttpResponse()
+    resp.content = message.to_xml()
+    set_taxii_headers_response(resp, use_https)
+    resp.status_code = status_code
+    return resp
+
+def set_taxii_headers_response(response, use_https):
+    '''Sets the TAXII HTTP Headers for a given HTTP response'''
+    response[HTTP_HEADER_CONTENT_TYPE] = 'application/xml'
+    response[HTTP_HEADER_X_TAXII_CONTENT_TYPE] = t.VID_TAXII_XML_10
+    protocol = t.VID_TAXII_HTTPS_10 if use_https else t.VID_TAXII_HTTP_10
+    response[HTTP_HEADER_X_TAXII_PROTOCOL] = protocol
+    return response
+
+def validate_taxii_headers(request, request_message_id):
+    '''
+    Validates TAXII headers. It returns a response containing a TAXII
+    status message if the headers were not valid. It returns None if 
+    the headers are valid.
+    '''
+    # Make sure the required headers are present
+    missing_required_headers = set(DICT_REQUIRED_TAXII_HTTP_HEADERS).difference(set(request.META))
+    if missing_required_headers:
+        msg = "Required headers not present: [%s]" % (', '.join([DICT_REVERSE_DJANGO_NORMALIZATION[x] for x in missing_required_headers])) 
+        m = tm.StatusMessage(tm.generate_message_id(), 
+                             request_message_id, 
+                             status_type=tm.ST_FAILURE, 
+                             message=msg)
+        return create_taxii_response(m, use_https=request.is_secure())
+
+    #For headers that exist, make sure the values are supported
+    for header in DICT_TAXII_HTTP_HEADER_VALUES:
+        if header not in request.META:
+            continue
+
+        header_value = request.META[header]
+        supported_values = DICT_TAXII_HTTP_HEADER_VALUES[header]
+        
+        if header_value not in supported_values:
+            msg = 'The value of %s is not supported. The value was %s. Supported values are %s' % (DICT_REVERSE_DJANGO_NORMALIZATION[header], 
+                                                                                                   header_value, 
+                                                                                                   supported_values)
+            
+            m = tm.StatusMessage(tm.generate_message_id(),
+                                 request_message_id,
+                                 status_type=tm.ST_FAILURE,
+                                 message=msg)
+            return create_taxii_response(m, use_https=request.is_secure())
+    
+    #Check to make sure the specified protocol matches the protocol used
+    if request.META[DJANGO_HTTP_HEADER_X_TAXII_PROTOCOL] == t.VID_TAXII_HTTPS_10:
+        header_proto = 'HTTPS'
+    elif request.META[DJANGO_HTTP_HEADER_X_TAXII_PROTOCOL] == t.VID_TAXII_HTTP_10:
+        header_proto = 'HTTP'
+    else:
+        header_proto = 'unknown'
+    
+    actual_proto = 'HTTPS' if request.is_secure() else 'HTTP'
+    
+    if header_proto != actual_proto:
+        msg = 'Protocol value incorrect. You specified %s and used %s' % (header_proto, actual_proto)
+            
+        m = tm.StatusMessage(tm.generate_message_id(),
+                             request_message_id,
+                             status_type=tm.ST_FAILURE,
+                             message=msg)
+        return create_taxii_response(m, use_https=request.is_secure())
+    
+    # At this point, the header values are known to be good.
+    return None
+
+def validate_taxii_request(request):
+    '''Validates the broader request parameters and request type for a TAXII exchange'''
+    logger = logging.getLogger("taxii_services.utils.handlers.validate_taxii_request")
+    logger.debug('attempting to validate request')
+    
+    if request.method != 'POST':
+        logger.info('request was not POST - returning error')
+        m = tm.StatusMessage(tm.generate_message_id(), '0', status_type=tm.ST_FAILURE, message='Request must be POST')
+        return create_taxii_response(m, use_https=request.is_secure())
+    
+    header_validation_resp = validate_taxii_headers(request, '0') # TODO: What to use for request message id?
+    if header_validation_resp: # If response is not None an validation of the TAXII headers failed
+        return header_validation_resp
+    
+    if len(request.body) == 0:
+        m = tm.StatusMessage(tm.generate_message_id(), '0', status_type=tm.ST_FAILURE, message='No POST data')
+        logger.info('Request had a body length of 0. Returning error.')
+        return create_taxii_response(m, use_https=request.is_secure())
+    
+    return None
+
+
+
+def get_source_ip(request):
+    '''Given a request object, returns the source IP used to make the request.'''
+    if request is None: 
+        return None
+    
+    x_header = request.META.get('HTTP_X_FORWARDED_FOR')
+    ip = x_header.split(',')[0] if x_header else request.META.get('REMOTE_ADDR')
+    
+    return ip
+